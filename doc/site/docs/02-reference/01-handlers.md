---
sidebar_position: 1
---

# Handlers

Handlers are functions that process incoming requests in Relic applications. Think of them as the core logic that decides what to do when someone visits your web server.

What makes Relic handlers special is their flexibility. Unlike traditional web frameworks where handlers only return HTTP responses, Relic handlers can:

- Send regular HTTP responses (like web pages or API data)
- Upgrade connections to WebSockets for real-time communication
- Take direct control of the network connection for custom protocols

Relic handlers take a `Request` and return a `Result`, which can be a `Response`, `Hijack` (for connection hijacking), or `WebSocketUpgrade` (for WebSocket connections).

## Handler types

In Relic, there are two main handler types for different scenarios:

### 1. Handler (foundational)

The `Handler` is the foundational handler type that serves as the core building block for all Relic applications. It provides the most flexibility by accepting any incoming request and allowing you to return various types of results, making it suitable for any kind of request processing logic.

```dart
typedef Handler = FutureOr<Result> Function(Request req);
```

- `Request req` is the incoming HTTP request.
- `FutureOr<Result>` is a result that can be a `Response`, `Hijack`, or `WebSocketUpgrade`.

**Example:**

GITHUB_CODE_BLOCK lang="dart" doctag="handler-foundational" [src](https://raw.githubusercontent.com/serverpod/relic/main/example/basic/handler_example.dart) title="Foundational Handler example"

### 2. Responder

A `Responder` is a simplified function type that provides a more straightforward approach to request handling by directly transforming an HTTP request into an HTTP response. It can easily be converted into a full `Handler` using the `respondWith` helper function.

```dart
typedef Responder = FutureOr<Response> Function(Request request);
```

- `Request request` is the incoming HTTP request.
- `FutureOr<Response>` is the HTTP response to send.

**Example:**

GITHUB_CODE_BLOCK lang="dart" doctag="handler-responder" [src](https://raw.githubusercontent.com/serverpod/relic/main/example/basic/handler_example.dart) title="Responder example"

## How to define handlers

### Synchronous handlers

For simple, fast operations:

GITHUB_CODE_BLOCK lang="dart" doctag="handler-sync" [src](https://raw.githubusercontent.com/serverpod/relic/main/example/basic/handler_example.dart) title="Synchronous handler"

### Asynchronous handlers

For operations that need to wait (database calls, file I/O, etc.):

GITHUB_CODE_BLOCK lang="dart" doctag="handler-async" [src](https://raw.githubusercontent.com/serverpod/relic/main/example/basic/handler_example.dart) title="Asynchronous handler"

### Using request data

Handlers receive request information including method, URL, headers, and query parameters:

GITHUB_CODE_BLOCK lang="dart" doctag="handler-context" [src](https://raw.githubusercontent.com/serverpod/relic/main/example/basic/handler_example.dart) title="Using request data"

### Hijacking connections

For advanced use cases like Server-Sent Events (SSE) or custom protocols, you can hijack the connection:

GITHUB_CODE_BLOCK lang="dart" doctag="handler-hijack-sse" [src](https://raw.githubusercontent.com/serverpod/relic/main/example/basic/handler_example.dart) title="Connection hijacking example"

### Handling WebSocket connections

For real-time bidirectional communication, you can upgrade connections to WebSockets by returning a `WebSocketUpgrade`:

<<<<<<< HEAD
```dart
import 'package:relic/relic.dart';

WebSocketUpgrade chatHandler(Request req) {
  return WebSocketUpgrade((webSocket) async {
    // The WebSocket is now active
    webSocket.sendText('Welcome to chat!');

    await for (final event in webSocket.events) {
      if (event is TextDataReceived) {
        // Echo the message back
        webSocket.sendText('Echo: ${event.text}');
      }
    }
  });
}
=======
GITHUB_CODE_BLOCK lang="dart" doctag="context-websocket-echo" [src](https://raw.githubusercontent.com/serverpod/relic/main/example/context/context_example.dart) title="WebSocket example"
>>>>>>> b37d5a64
<|MERGE_RESOLUTION|>--- conflicted
+++ resolved
@@ -78,23 +78,4 @@
 
 For real-time bidirectional communication, you can upgrade connections to WebSockets by returning a `WebSocketUpgrade`:
 
-<<<<<<< HEAD
-```dart
-import 'package:relic/relic.dart';
-
-WebSocketUpgrade chatHandler(Request req) {
-  return WebSocketUpgrade((webSocket) async {
-    // The WebSocket is now active
-    webSocket.sendText('Welcome to chat!');
-
-    await for (final event in webSocket.events) {
-      if (event is TextDataReceived) {
-        // Echo the message back
-        webSocket.sendText('Echo: ${event.text}');
-      }
-    }
-  });
-}
-=======
-GITHUB_CODE_BLOCK lang="dart" doctag="context-websocket-echo" [src](https://raw.githubusercontent.com/serverpod/relic/main/example/context/context_example.dart) title="WebSocket example"
->>>>>>> b37d5a64
+GITHUB_CODE_BLOCK lang="dart" doctag="context-websocket-echo" [src](https://raw.githubusercontent.com/serverpod/relic/main/example/context/context_example.dart) title="WebSocket example"