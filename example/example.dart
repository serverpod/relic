import 'package:relic/io_adapter.dart';
import 'package:relic/relic.dart';

/// A simple 'Hello World' server
// doctag<hello-world-app>
Future<void> main() async {
  // Setup app
  final app =
      RelicApp()
        ..get(
          '/user/:name/age/:age',
          hello,
        ) // route with parameters (:name & :age)
        ..use('/', logRequests()) // middleware on all paths below '/'
        // custom fallback - optional (default is 404 Not Found)
        ..fallback = respondWith(
          (_) => Response.notFound(
            body: Body.fromString("Sorry, that doesn't compute"),
          ),
        );

  // Start the server. Defaults to using port 8080 on loopback interface
  await app.serve();
}
// end:doctag<hello-world-app>

<<<<<<< HEAD
Response hello(final Request req) {
  final name = req.pathParameters[#name];
  final age = int.parse(req.pathParameters[#age]!);
=======
// doctag<hello-world-greeter-handler>
ResponseContext hello(final RequestContext ctx) {
  final name = ctx.pathParameters[#name];
  final age = int.parse(ctx.pathParameters[#age]!);
>>>>>>> dd5039bf

  return Response.ok(
    body: Body.fromString('Hello $name! To think you are $age years old.'),
  );
}

// end:doctag<hello-world-greeter-handler><|MERGE_RESOLUTION|>--- conflicted
+++ resolved
@@ -24,16 +24,10 @@
 }
 // end:doctag<hello-world-app>
 
-<<<<<<< HEAD
+// doctag<hello-world-greeter-handler>
 Response hello(final Request req) {
   final name = req.pathParameters[#name];
   final age = int.parse(req.pathParameters[#age]!);
-=======
-// doctag<hello-world-greeter-handler>
-ResponseContext hello(final RequestContext ctx) {
-  final name = ctx.pathParameters[#name];
-  final age = int.parse(ctx.pathParameters[#age]!);
->>>>>>> dd5039bf
 
   return Response.ok(
     body: Body.fromString('Hello $name! To think you are $age years old.'),
