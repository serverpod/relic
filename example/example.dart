import 'package:relic/io_adapter.dart';
import 'package:relic/relic.dart';

/// A simple 'Hello World' server
Future<void> main() async {
<<<<<<< HEAD
  // Setup router with fallback
  final router = RelicRouter()
    ..use('/', logRequests())
    ..fallback = respondWith(
      (final _) => Response.notFound(
        body: Body.fromString(
          "Sorry, that doesn't compute",
        ),
      ),
    );
=======
  // Setup app
  final app = RelicApp()
    ..get('/user/:name/age/:age', hello) // route with parameters (:name & :age)
    ..use('/', logRequests()) // middleware on all paths below '/'
    // custom fallback - optional (default is 404 Not Found)
    ..fallback = respondWith((final _) => Response.notFound(
        body: Body.fromString("Sorry, that doesn't compute")));
>>>>>>> 1b0bd8a6

  // Start the server. Defaults to using port 8080 on loopback interface
  await app.serve();
}

ResponseContext hello(final NewContext ctx) {
  final name = ctx.pathParameters[#name];
  final age = int.parse(ctx.pathParameters[#age]!);

  return ctx.respond(
    Response.ok(
      body: Body.fromString('Hello $name! To think you are $age years old.'),
    ),
  );
}<|MERGE_RESOLUTION|>--- conflicted
+++ resolved
@@ -3,18 +3,6 @@
 
 /// A simple 'Hello World' server
 Future<void> main() async {
-<<<<<<< HEAD
-  // Setup router with fallback
-  final router = RelicRouter()
-    ..use('/', logRequests())
-    ..fallback = respondWith(
-      (final _) => Response.notFound(
-        body: Body.fromString(
-          "Sorry, that doesn't compute",
-        ),
-      ),
-    );
-=======
   // Setup app
   final app = RelicApp()
     ..get('/user/:name/age/:age', hello) // route with parameters (:name & :age)
@@ -22,7 +10,6 @@
     // custom fallback - optional (default is 404 Not Found)
     ..fallback = respondWith((final _) => Response.notFound(
         body: Body.fromString("Sorry, that doesn't compute")));
->>>>>>> 1b0bd8a6
 
   // Start the server. Defaults to using port 8080 on loopback interface
   await app.serve();
