import 'dart:convert';
import 'dart:developer';
import 'dart:io';
import 'dart:typed_data';

import 'package:relic/io_adapter.dart';
import 'package:relic/relic.dart';

/// Example demonstrating Body class features.
/// Shows creating bodies from strings, files, and streams.
Future<void> main() async {
  final app =
      RelicApp()
        ..fallback = (final ctx) {
          return ctx.respond(
            Response.ok(body: Body.fromString('Body Example')),
          );
        };

  // Basic text response
  app.get('/hello', helloHandler);

  // JSON with automatic MIME detection
  app.get('/data', dataHandler);

  // Small file - read entire file into memory
  app.get('/file/small', smallFileHandler);

  // Large file - stream for memory efficiency
  app.get('/file/large', largeFileHandler);

  // Reading request body as string
  app.post('/echo', echoHandler);

  // JSON API handler
  app.post('/api/data', apiDataHandler);

  // File upload handler with size validation
  app.post('/upload', uploadHandler);

  // Image response with automatic format detection
  app.get('/image', imageHandler);

  // Streaming response with chunked transfer encoding
  app.get('/stream', streamHandler);

  // Static file serving with directory handler
  app.anyOf(
    {Method.get, Method.head},
    '/static/**',
    StaticHandler.directory(
      Directory('example/static_files'),
<<<<<<< HEAD
      cacheControl: (final _, final _) => CacheControlHeader(maxAge: 3600),
=======
      cacheControl: (_, _) => CacheControlHeader(maxAge: 3600),
>>>>>>> 227fee79
    ).asHandler,
  );

  // Single static file serving
  app.get(
    '/logo',
    StaticHandler.file(
      File('example/static_files/logo.svg'),
<<<<<<< HEAD
      cacheControl: (final _, final _) => CacheControlHeader(maxAge: 86400),
=======
      cacheControl: (_, _) => CacheControlHeader(maxAge: 86400),
>>>>>>> 227fee79
    ).asHandler,
  );

  await app.serve();
  log('Server running on http://localhost:8080');
  log('Try these endpoints:');
  log('  GET  /hello - Basic text response');
  log('  GET  /data - JSON with auto-detection');
  log('  GET  /file/small - Serve small file');
  log('  GET  /file/large - Stream large file');
  log('  POST /echo - Echo request body');
  log('  POST /api/data - JSON API handler');
  log('  POST /upload - File upload with validation');
  log('  GET  /image - Serve SVG image');
  log('  GET  /stream - Streaming response');
  log('  GET  /static/** - Static files in a directory');
  log('  GET  /logo - Single static file');
}

/// Basic text response handler
ResponseContext helloHandler(final RequestContext ctx) {
  return ctx.respond(Response.ok(body: Body.fromString('Hello, World!')));
}

/// JSON with automatic MIME detection handler
ResponseContext dataHandler(final RequestContext ctx) {
  return ctx.respond(
    Response.ok(
      body: Body.fromString('{"message": "Hello"}'),
      // Automatically detects application/json
    ),
  );
}

/// Small file handler - read entire file into memory
Future<ResponseContext> smallFileHandler(final RequestContext ctx) async {
  final file = File('example.txt');

  if (!await file.exists()) {
    await file.writeAsString('This is a small example file.');
  }

  final bytes = await file.readAsBytes();

  return ctx.respond(Response.ok(body: Body.fromData(bytes)));
}

/// Large file handler - stream for memory efficiency
Future<ResponseContext> largeFileHandler(final RequestContext ctx) async {
  final file = File('large-file.dat');

  if (!await file.exists()) {
    final sink = file.openWrite();
    for (var i = 0; i < 10000; i++) {
      sink.write('This is line $i of a large file.\n');
    }
    await sink.close();
  }

  final fileStream = file.openRead().map((final e) => Uint8List.fromList(e));
  final fileSize = await file.length();

  return ctx.respond(
    Response.ok(body: Body.fromDataStream(fileStream, contentLength: fileSize)),
  );
}

/// Reading request body as string handler
Future<ResponseContext> echoHandler(final RequestContext ctx) async {
  final content = await ctx.request.readAsString();

  return ctx.respond(Response.ok(body: Body.fromString('You sent: $content')));
}

/// JSON API handler
Future<ResponseContext> apiDataHandler(final RequestContext ctx) async {
  final jsonData = await ctx.request.readAsString();
  final data = jsonDecode(jsonData);

  log('Received: $data');

  return ctx.respond(
    Response.ok(
      body: Body.fromString(
        jsonEncode({'result': 'success'}),
        mimeType: MimeType.json,
      ),
    ),
  );
}

/// File upload handler with size validation
Future<ResponseContext> uploadHandler(final RequestContext ctx) async {
  const maxFileSize = 10 * 1024 * 1024; // 10MB
  final contentLength = ctx.request.body.contentLength;

  if (contentLength != null && contentLength > maxFileSize) {
    return ctx.respond(
      Response.badRequest(body: Body.fromString('File too large')),
    );
  }

  final stream = ctx.request.read();
  final file = File('uploads/file.bin');
  await file.parent.create(recursive: true);
  await stream.forEach((final chunk) => file.openWrite().write(chunk));

  return ctx.respond(Response.ok(body: Body.fromString('Upload successful')));
}

/// Image response handler with automatic format detection
Future<ResponseContext> imageHandler(final RequestContext ctx) async {
  final file = File('example/static_files/logo.svg');
  final imageBytes = await file.readAsBytes();

  return ctx.respond(
    Response.ok(
      body: Body.fromData(
        imageBytes,
        mimeType: MimeType.parse('image/svg+xml'),
      ),
    ),
  );
}

/// Streaming response handler with chunked transfer encoding
Future<ResponseContext> streamHandler(final RequestContext ctx) async {
  Stream<Uint8List> generateLargeDataset() async* {
    for (var i = 0; i < 100; i++) {
      await Future<void>.delayed(const Duration(milliseconds: 50));
      yield utf8.encode('{"item": $i}\n'); // Changed from yield* to yield
    }
  }

  final dataStream = generateLargeDataset();

  return ctx.respond(
    Response.ok(
      body: Body.fromDataStream(
        dataStream,
        mimeType: MimeType.json,
        // contentLength omitted for chunked encoding
      ),
    ),
  );
}<|MERGE_RESOLUTION|>--- conflicted
+++ resolved
@@ -50,11 +50,7 @@
     '/static/**',
     StaticHandler.directory(
       Directory('example/static_files'),
-<<<<<<< HEAD
-      cacheControl: (final _, final _) => CacheControlHeader(maxAge: 3600),
-=======
       cacheControl: (_, _) => CacheControlHeader(maxAge: 3600),
->>>>>>> 227fee79
     ).asHandler,
   );
 
@@ -63,11 +59,7 @@
     '/logo',
     StaticHandler.file(
       File('example/static_files/logo.svg'),
-<<<<<<< HEAD
-      cacheControl: (final _, final _) => CacheControlHeader(maxAge: 86400),
-=======
       cacheControl: (_, _) => CacheControlHeader(maxAge: 86400),
->>>>>>> 227fee79
     ).asHandler,
   );
 
