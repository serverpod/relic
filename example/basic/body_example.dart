--- conflicted
+++ resolved
@@ -131,14 +131,9 @@
 }
 
 /// JSON API handler
-<<<<<<< HEAD
+// doctag<body-json-api-handler>
 Future<Response> apiDataHandler(final Request req) async {
   final jsonData = await req.readAsString();
-=======
-// doctag<body-json-api-handler>
-Future<ResponseContext> apiDataHandler(final RequestContext ctx) async {
-  final jsonData = await ctx.request.readAsString();
->>>>>>> dd5039bf
   final data = jsonDecode(jsonData);
 
   log('Received: $data');
@@ -153,12 +148,8 @@
 // end:doctag<body-json-api-handler>
 
 /// File upload handler with size validation
-<<<<<<< HEAD
+// doctag<body-upload-validate-size>
 Future<Response> uploadHandler(final Request req) async {
-=======
-// doctag<body-upload-validate-size>
-Future<ResponseContext> uploadHandler(final RequestContext ctx) async {
->>>>>>> dd5039bf
   const maxFileSize = 10 * 1024 * 1024; // 10MB
   final contentLength = req.body.contentLength;
 
@@ -180,12 +171,8 @@
 // end:doctag<body-upload-validate-size>
 
 /// Image response handler with automatic format detection
-<<<<<<< HEAD
+// doctag<body-image-auto-format>
 Future<Response> imageHandler(final Request req) async {
-=======
-// doctag<body-image-auto-format>
-Future<ResponseContext> imageHandler(final RequestContext ctx) async {
->>>>>>> dd5039bf
   final file = File('example/static_files/logo.svg');
   final imageBytes = await file.readAsBytes();
 
@@ -196,12 +183,8 @@
 // end:doctag<body-image-auto-format>
 
 /// Streaming response handler with chunked transfer encoding
-<<<<<<< HEAD
+// doctag<body-streaming-chunked>
 Future<Response> streamHandler(final Request req) async {
-=======
-// doctag<body-streaming-chunked>
-Future<ResponseContext> streamHandler(final RequestContext ctx) async {
->>>>>>> dd5039bf
   Stream<Uint8List> generateLargeDataset() async* {
     for (var i = 0; i < 100; i++) {
       await Future<void>.delayed(const Duration(milliseconds: 50));
