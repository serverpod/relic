// ignore_for_file: prefer_final_parameters

import 'dart:developer';

import 'package:relic/io_adapter.dart';
import 'package:relic/relic.dart';

// Create a ContextProperty to store request-specific data
final _requestIdProperty = ContextProperty<String>('requestId');

// Middleware that sets a unique ID for each request
Handler requestIdMiddleware(Handler next) {
  return (ctx) async {
    // Set a unique request ID
    _requestIdProperty[ctx] = 'req_${DateTime.now().millisecondsSinceEpoch}';

    // Continue to the next handler
    return await next(ctx);
  };
}

// Handler that uses the stored request ID
Future<ResponseContext> handler(NewContext ctx) async {
  // Retrieve the request ID that was set by middleware
  final requestId = _requestIdProperty[ctx];

  log('Request ID: $requestId');

  return ctx.respond(Response.ok(
    body: Body.fromString('Your request ID is: $requestId'),
  ));
}

void main() async {
  // Set up the router with routes
  final app = RelicApp()
    ..use('/', requestIdMiddleware) // Sets the request ID
    ..get('/', handler); // Uses the request ID

<<<<<<< HEAD
  // Uses the request ID
  await serve(router.asHandler, InternetAddress.anyIPv4, 8080);
=======
  await app.serve();
>>>>>>> 1b0bd8a6
  log('Server running on http://localhost:8080');

  log('ContextProperty example - stores request-specific data');
  log('Each request gets a unique ID that can be accessed by any handler');
}<|MERGE_RESOLUTION|>--- conflicted
+++ resolved
@@ -37,12 +37,7 @@
     ..use('/', requestIdMiddleware) // Sets the request ID
     ..get('/', handler); // Uses the request ID
 
-<<<<<<< HEAD
-  // Uses the request ID
-  await serve(router.asHandler, InternetAddress.anyIPv4, 8080);
-=======
   await app.serve();
->>>>>>> 1b0bd8a6
   log('Server running on http://localhost:8080');
 
   log('ContextProperty example - stores request-specific data');
