--- conflicted
+++ resolved
@@ -8,14 +8,9 @@
   final app = RelicApp();
 
   // HTTP Method access
-<<<<<<< HEAD
+  // doctag<requests-method-and-url>
   app.get('/info', (final req) {
     final method = req.method; // Method.get
-=======
-  // doctag<requests-method-and-url>
-  app.get('/info', (final ctx) {
-    final method = ctx.request.method; // Method.get
->>>>>>> dd5039bf
 
     return Response.ok(
       body: Body.fromString('Received a ${method.name} request'),
@@ -24,18 +19,11 @@
   // end:doctag<requests-method-and-url>
 
   // Path parameters example
-<<<<<<< HEAD
+  // doctag<requests-path-params-id>
   app.get('/users/:id', (final req) {
     final id = req.pathParameters[#id]!;
     final url = req.url;
     final fullUri = req.requestedUri;
-=======
-  // doctag<requests-path-params-id>
-  app.get('/users/:id', (final ctx) {
-    final id = ctx.pathParameters[#id]!;
-    final url = ctx.request.url;
-    final fullUri = ctx.request.requestedUri;
->>>>>>> dd5039bf
 
     log('Relative URL: $url, id: $id');
     log('Full URI: $fullUri');
@@ -45,16 +33,10 @@
   // end:doctag<requests-path-params-id>
 
   // Query parameters - single values
-<<<<<<< HEAD
+  // doctag<requests-query-single>
   app.get('/search', (final req) {
     final query = req.url.queryParameters['query'];
     final page = req.url.queryParameters['page'];
-=======
-  // doctag<requests-query-single>
-  app.get('/search', (final ctx) {
-    final query = ctx.request.url.queryParameters['query'];
-    final page = ctx.request.url.queryParameters['page'];
->>>>>>> dd5039bf
 
     if (query == null) {
       return Response.badRequest(
@@ -69,14 +51,9 @@
   // end:doctag<requests-query-single>
 
   // Query parameters - multiple values
-<<<<<<< HEAD
+  // doctag<requests-query-multi>
   app.get('/filter', (final req) {
     final tags = req.url.queryParametersAll['tag'] ?? [];
-=======
-  // doctag<requests-query-multi>
-  app.get('/filter', (final ctx) {
-    final tags = ctx.request.url.queryParametersAll['tag'] ?? [];
->>>>>>> dd5039bf
 
     return Response.ok(
       body: Body.fromString('Filtering by tags: ${tags.join(", ")}'),
@@ -85,19 +62,12 @@
   // end:doctag<requests-query-multi>
 
   // Type-safe headers
-<<<<<<< HEAD
+  // doctag<requests-headers-type-safe>
   app.get('/headers-info', (final req) {
-    final request = req;
-=======
-  // doctag<requests-headers-type-safe>
-  app.get('/headers-info', (final ctx) {
-    final request = ctx.request;
->>>>>>> dd5039bf
-
     // Get typed values
-    final mimeType = request.mimeType; // MimeType? (from Content-Type)
-    final userAgent = request.headers.userAgent; // String?
-    final contentLength = request.headers.contentLength; // int?
+    final mimeType = req.mimeType; // MimeType? (from Content-Type)
+    final userAgent = req.headers.userAgent; // String?
+    final contentLength = req.headers.contentLength; // int?
 
     return Response.ok(
       body: Body.fromString(
@@ -110,14 +80,9 @@
   // end:doctag<requests-headers-type-safe>
 
   // Authorization headers
-<<<<<<< HEAD
+  // doctag<requests-authorization-header>
   app.get('/protected', (final req) {
     final auth = req.headers.authorization;
-=======
-  // doctag<requests-authorization-header>
-  app.get('/protected', (final ctx) {
-    final auth = ctx.request.headers.authorization;
->>>>>>> dd5039bf
 
     if (auth is BearerAuthorizationHeader) {
       final token = auth.token;
@@ -139,28 +104,16 @@
   // end:doctag<requests-authorization-header>
 
   // Reading request body as string
-<<<<<<< HEAD
+  // doctag<requests-body-as-string>
   app.post('/submit', (final req) async {
     final bodyText = await req.readAsString();
     return Response.ok(body: Body.fromString('Received: $bodyText'));
-=======
-  // doctag<requests-body-as-string>
-  app.post('/submit', (final ctx) async {
-    final bodyText = await ctx.request.readAsString();
-    return ctx.respond(
-      Response.ok(body: Body.fromString('Received: $bodyText')),
-    );
->>>>>>> dd5039bf
   });
   // end:doctag<requests-body-as-string>
 
   // JSON parsing example
-<<<<<<< HEAD
+  // doctag<requests-json-parse>
   app.post('/api/users', (final req) async {
-=======
-  // doctag<requests-json-parse>
-  app.post('/api/users', (final ctx) async {
->>>>>>> dd5039bf
     try {
       final bodyText = await req.readAsString();
       final data = jsonDecode(bodyText) as Map<String, dynamic>;
@@ -184,14 +137,9 @@
   // end:doctag<requests-json-parse>
 
   // Reading as a byte stream
-<<<<<<< HEAD
+  // doctag<requests-body-byte-stream>
   app.post('/upload', (final req) async {
     final stream = req.read(); // Stream<Uint8List>
-=======
-  // doctag<requests-body-byte-stream>
-  app.post('/upload', (final ctx) async {
-    final stream = ctx.request.read(); // Stream<Uint8List>
->>>>>>> dd5039bf
 
     int totalBytes = 0;
     await for (final chunk in stream) {
@@ -204,18 +152,11 @@
   // end:doctag<requests-body-byte-stream>
 
   // Check if body is empty
-<<<<<<< HEAD
+  // doctag<requests-body-empty-check>
   app.post('/data', (final req) {
     if (req.isEmpty) {
       return Response.badRequest(
         body: Body.fromString('Request body is required'),
-=======
-  // doctag<requests-body-empty-check>
-  app.post('/data', (final ctx) {
-    if (ctx.request.isEmpty) {
-      return ctx.respond(
-        Response.badRequest(body: Body.fromString('Request body is required')),
->>>>>>> dd5039bf
       );
     }
 
@@ -225,14 +166,9 @@
   // end:doctag<requests-body-empty-check>
 
   // Validate query parameters
-<<<<<<< HEAD
+  // doctag<requests-query-validate-page>
   app.get('/page', (final req) {
     final pageStr = req.url.queryParameters['page'];
-=======
-  // doctag<requests-query-validate-page>
-  app.get('/page', (final ctx) {
-    final pageStr = ctx.request.url.queryParameters['page'];
->>>>>>> dd5039bf
 
     if (pageStr == null) {
       return Response.badRequest(
@@ -251,14 +187,9 @@
   // end:doctag<requests-query-validate-page>
 
   // Handle missing headers gracefully
-<<<<<<< HEAD
+  // doctag<requests-headers-user-agent>
   app.get('/info', (final req) {
     final userAgent = req.headers.userAgent;
-=======
-  // doctag<requests-headers-user-agent>
-  app.get('/info', (final ctx) {
-    final userAgent = ctx.request.headers.userAgent;
->>>>>>> dd5039bf
 
     final message =
         userAgent != null
